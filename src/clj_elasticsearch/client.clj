--- conflicted
+++ resolved
@@ -814,100 +814,6 @@
                              req-fn#))))
               request-defs)))
 
-<<<<<<< HEAD
-(defn- convert-source
-  [src]
-  (cond
-   (instance? java.util.HashMap src) (into {} (map (fn [^java.util.Map$Entry e] [(.getKey e)
-                                                           (convert-source (.getValue e))]) src))
-   (instance? java.util.ArrayList src) (into [] (map convert-source src))
-   :else src))
-
-(defn- convert-fields
-  [^java.util.HashMap hm]
-  (into {} (map (fn [^org.elasticsearch.index.get.GetField f]
-                  [(.getName f) (convert-source (.getValue f))]) (.values hm))))
-
-(defn- convert-get
-  [^org.elasticsearch.action.get.GetResponse response & [format]]
-  (if (= format :java)
-    response
-    (let [data (if (.exists response)
-                 {:_index (.getIndex response)
-                  :_type (.getType response)
-                  :_id (.getId response)
-                  :_version (.getVersion response)})
-          data (if-not (.isSourceEmpty response)
-                 (assoc data :_source (convert-source (.sourceAsMap response)))
-                 data)
-          data (let [fields (.getFields response)]
-                 (if-not (empty? fields)
-                   (assoc data :fields (convert-fields fields))
-                   data))]
-      (if (= format :json)
-        (json/generate-string data)
-        data))))
-
-(def-converters
-  (convert-indices-status "org.elasticsearch.action.admin.indices.status.IndicesStatusResponse" :xcontent)
-  (convert-analyze "org.elasticsearch.action.admin.indices.analyze.AnalyzeResponse" :xcontent)
-  (convert-search "org.elasticsearch.action.search.SearchResponse" :xcontent)
-  (convert-count "org.elasticsearch.action.count.CountResponse" :object)
-  (convert-delete "org.elasticsearch.action.delete.DeleteResponse" :object)
-  (convert-delete-by-query "org.elasticsearch.action.deletebyquery.DeleteByQueryResponse" :object)
-  (convert-delete-template "org.elasticsearch.action.admin.indices.template.delete.DeleteIndexTemplateResponse" :object)
-  (convert-index "org.elasticsearch.action.index.IndexResponse" :object)
-  (convert-update "org.elasticsearch.action.update.UpdateResponse" :object)
-  (convert-percolate "org.elasticsearch.action.percolate.PercolateResponse" :object)
-  (convert-optimize "org.elasticsearch.action.admin.indices.optimize.OptimizeResponse" :object)
-  (convert-clear-cache "org.elasticsearch.action.admin.indices.cache.clear.ClearIndicesCacheResponse" :object)
-  (convert-create-index "org.elasticsearch.action.admin.indices.create.CreateIndexResponse" :object)
-  (convert-delete-index "org.elasticsearch.action.admin.indices.delete.DeleteIndexResponse" :object)
-  (convert-delete-mapping "org.elasticsearch.action.admin.indices.mapping.delete.DeleteMappingResponse" :object)
-  ;; for es < 0.20
-  (convert-exists-index "org.elasticsearch.action.admin.indices.exists.IndicesExistsResponse" :object)
-  ;; for es > 0.20
-  (convert-exists-index "org.elasticsearch.action.admin.indices.exists.indices.IndicesExistsResponse" :object)
-  (convert-flush-request "org.elasticsearch.action.admin.indices.flush.FlushResponse" :object)
-  (convert-gateway-snapshot "org.elasticsearch.action.admin.indices.gateway.snapshot.GatewaySnapshotResponse" :object)
-  (convert-put-mapping "org.elasticsearch.action.admin.indices.mapping.put.PutMappingResponse" :object)
-  (convert-put-template "org.elasticsearch.action.admin.indices.template.put.PutIndexTemplateResponse" :object)
-  (convert-refresh-index "org.elasticsearch.action.admin.indices.refresh.RefreshResponse" :object)
-  (convert-update-index-settings "org.elasticsearch.action.admin.indices.settings.UpdateSettingsResponse" :object)
-  (convert-cluster-health "org.elasticsearch.action.admin.cluster.health.ClusterHealthResponse" :object)
-  (convert-cluster-state "org.elasticsearch.action.admin.cluster.state.ClusterStateResponse" :object)
-  (convert-node-info "org.elasticsearch.action.admin.cluster.node.info.NodesInfoResponse" :object)
-  (convert-node-restart "org.elasticsearch.action.admin.cluster.node.restart.NodesRestartResponse" :object)
-  (convert-node-shutdown "org.elasticsearch.action.admin.cluster.node.shutdown.NodesShutdownResponse" :object)
-  (convert-node-stats "org.elasticsearch.action.admin.cluster.node.stats.NodesStatsResponse" :object)
-  (convert-update-cluster-settings "org.elasticsearch.action.admin.cluster.settings.ClusterUpdateSettingsResponse" :object))
-
-(extend-type org.elasticsearch.action.get.GetResponse
-   FromJava
-   (convert [response format] (convert-get response format)))
-
-(def-requests "org.elasticsearch.client.internal.InternalClient"
-  (index-doc "org.elasticsearch.action.index.IndexRequest" [])
-  (search "org.elasticsearch.action.search.SearchRequest" [])
-  (get-doc "org.elasticsearch.action.get.GetRequest" [:index])
-  (update-doc "org.elasticsearch.action.update.UpdateRequest" [:index :type :id])
-  (count-docs "org.elasticsearch.action.count.CountRequest" [:indices])
-  (delete-doc "org.elasticsearch.action.delete.DeleteRequest" [])
-  (delete-by-query "org.elasticsearch.action.deletebyquery.DeleteByQueryRequest" [])
-  (more-like-this "org.elasticsearch.action.mlt.MoreLikeThisRequest" [:index])
-  (percolate "org.elasticsearch.action.percolate.PercolateRequest" [])
-  (scroll "org.elasticsearch.action.search.SearchScrollRequest" [:scroll-id]))
-
-(def-requests "org.elasticsearch.client.IndicesAdminClient"
-  (optimize-index "org.elasticsearch.action.admin.indices.optimize.OptimizeRequest" [])
-  (analyze-request "org.elasticsearch.action.admin.indices.analyze.AnalyzeRequest" [:index :text])
-  (clear-index-cache "org.elasticsearch.action.admin.indices.cache.clear.ClearIndicesCacheRequest" [:indices])
-  (close-index "org.elasticsearch.action.admin.indices.close.CloseIndexRequest" [:index])
-  (create-index "org.elasticsearch.action.admin.indices.create.CreateIndexRequest" [:index])
-  (delete-index "org.elasticsearch.action.admin.indices.delete.DeleteIndexRequest" [:indices])
-  (delete-mapping "org.elasticsearch.action.admin.indices.mapping.delete.DeleteMappingRequest" [:indices])
-  (delete-template "org.elasticsearch.action.admin.indices.template.delete.DeleteIndexTemplateRequest" [:name])
-=======
 (def-requests :client
   (index-doc "org.elasticsearch.action.index.IndexRequest" [:index] [:source :type])
   (search "org.elasticsearch.action.search.SearchRequest" [] [])
@@ -930,7 +836,6 @@
   (delete-index "org.elasticsearch.action.admin.indices.delete.DeleteIndexRequest" [:indices] [])
   (delete-mapping "org.elasticsearch.action.admin.indices.mapping.delete.DeleteMappingRequest" [:indices] [])
   (delete-template "org.elasticsearch.action.admin.indices.template.delete.DeleteIndexTemplateRequest" [:name] [])
->>>>>>> 6d287ae7
   ;; for es < 0.20
   (exists-index "org.elasticsearch.action.admin.indices.exists.IndicesExistsRequest" [:indices] [])
   ;; for es > 0.20
